/**
 * Licensed to the Apache Software Foundation (ASF) under one
 * or more contributor license agreements.  See the NOTICE file
 * distributed with this work for additional information
 * regarding copyright ownership.  The ASF licenses this file
 * to you under the Apache License, Version 2.0 (the
 * "License"); you may not use this file except in compliance
 * with the License.  You may obtain a copy of the License at
 *
 *     http://www.apache.org/licenses/LICENSE-2.0
 *
 * Unless required by applicable law or agreed to in writing, software
 * distributed under the License is distributed on an "AS IS" BASIS,
 * WITHOUT WARRANTIES OR CONDITIONS OF ANY KIND, either express or implied.
 * See the License for the specific language governing permissions and
 * limitations under the License.
 */
package org.apache.hadoop.hive.conf;

import org.apache.hadoop.conf.Configuration;
import org.apache.hadoop.fs.Path;
import org.apache.hadoop.hive.conf.HiveConf.ConfVars;
<<<<<<< HEAD
import org.apache.hive.common.util.HiveTestUtils;
=======
import org.junit.Assert;
import org.junit.Test;
>>>>>>> e20317d4


/**
 * TestHiveConf
 *
 * Test cases for HiveConf. Loads configuration files located
 * in common/src/test/resources.
 */
public class TestHiveConf {
  @Test
  public void testHiveSitePath() throws Exception {
<<<<<<< HEAD
    String expectedPath = HiveTestUtils.getFileFromClasspath("hive-site.xml");
    assertEquals(expectedPath, new HiveConf().getHiveSiteLocation().getPath());
=======
    String expectedPath =
        new Path(System.getProperty("test.build.resources") + "/hive-site.xml").toUri().getPath();
    Assert.assertEquals(expectedPath, new HiveConf().getHiveSiteLocation().getPath());
>>>>>>> e20317d4
  }

  private void checkHadoopConf(String name, String expectedHadoopVal) throws Exception {
    Assert.assertEquals(expectedHadoopVal, new Configuration().get(name));
  }

  private void checkConfVar(ConfVars var, String expectedConfVarVal) throws Exception {
    Assert.assertEquals(expectedConfVarVal, var.defaultVal);
  }

  private void checkHiveConf(String name, String expectedHiveVal) throws Exception {
    Assert.assertEquals(expectedHiveVal, new HiveConf().get(name));
  }

  @Test
  public void testConfProperties() throws Exception {
    // Make sure null-valued ConfVar properties do not override the Hadoop Configuration
    // NOTE: Comment out the following test case for now until a better way to test is found,
    // as this test case cannot be reliably tested. The reason for this is that Hive does
    // overwrite fs.default.name in HiveConf if the property is set in system properties.
    // checkHadoopConf(ConfVars.HADOOPFS.varname, "core-site.xml");
    // checkConfVar(ConfVars.HADOOPFS, null);
    // checkHiveConf(ConfVars.HADOOPFS.varname, "core-site.xml");

    // Make sure non-null-valued ConfVar properties *do* override the Hadoop Configuration
    checkHadoopConf(ConfVars.HADOOPNUMREDUCERS.varname, "1");
    checkConfVar(ConfVars.HADOOPNUMREDUCERS, "-1");
    checkHiveConf(ConfVars.HADOOPNUMREDUCERS.varname, "-1");

    // Non-null ConfVar only defined in ConfVars
    checkHadoopConf(ConfVars.HIVESKEWJOINKEY.varname, null);
    checkConfVar(ConfVars.HIVESKEWJOINKEY, "100000");
    checkHiveConf(ConfVars.HIVESKEWJOINKEY.varname, "100000");

    // ConfVar overridden in in hive-site.xml
    checkHadoopConf(ConfVars.METASTORE_CONNECTION_DRIVER.varname, null);
    checkConfVar(ConfVars.METASTORE_CONNECTION_DRIVER, "org.apache.derby.jdbc.EmbeddedDriver");
    checkHiveConf(ConfVars.METASTORE_CONNECTION_DRIVER.varname, "hive-site.xml");

    // Property defined in hive-site.xml only
    checkHadoopConf("test.property1", null);
    checkHiveConf("test.property1", "hive-site.xml");

    // Test HiveConf property variable substitution in hive-site.xml
    checkHiveConf("test.var.hiveconf.property", ConfVars.DEFAULTPARTITIONNAME.defaultVal);
  }

  @Test
  public void testColumnNameMapping() throws Exception {
    for (int i = 0 ; i < 20 ; i++ ){
      Assert.assertTrue(i == HiveConf.getPositionFromInternalName(HiveConf.getColumnInternalName(i)));
    }
  }
}<|MERGE_RESOLUTION|>--- conflicted
+++ resolved
@@ -20,12 +20,9 @@
 import org.apache.hadoop.conf.Configuration;
 import org.apache.hadoop.fs.Path;
 import org.apache.hadoop.hive.conf.HiveConf.ConfVars;
-<<<<<<< HEAD
 import org.apache.hive.common.util.HiveTestUtils;
-=======
 import org.junit.Assert;
 import org.junit.Test;
->>>>>>> e20317d4
 
 
 /**
@@ -37,14 +34,8 @@
 public class TestHiveConf {
   @Test
   public void testHiveSitePath() throws Exception {
-<<<<<<< HEAD
     String expectedPath = HiveTestUtils.getFileFromClasspath("hive-site.xml");
-    assertEquals(expectedPath, new HiveConf().getHiveSiteLocation().getPath());
-=======
-    String expectedPath =
-        new Path(System.getProperty("test.build.resources") + "/hive-site.xml").toUri().getPath();
     Assert.assertEquals(expectedPath, new HiveConf().getHiveSiteLocation().getPath());
->>>>>>> e20317d4
   }
 
   private void checkHadoopConf(String name, String expectedHadoopVal) throws Exception {
